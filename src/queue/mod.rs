//! Queue implementation and utility functions.

mod iter;
mod receiver;
mod sender;

<<<<<<< HEAD
pub use iter::{QueueIter, QueueStream};
pub use receiver::{Receiver, RecvGuard};
=======
pub use receiver::{Receiver, ReceiverBuilder, RecvGuard};
>>>>>>> 99630be4
pub use sender::{Sender, SenderBuilder};

#[cfg(feature = "recovery")]
pub(crate) use receiver::recv_lock_filename;
#[cfg(feature = "recovery")]
pub(crate) use sender::send_lock_filename;

use std::fs::*;
use std::io::{self};
use std::path::{Path, PathBuf};

use receiver::{acquire_recv_lock, try_acquire_recv_lock};
use sender::{acquire_send_lock, try_acquire_send_lock};

/// The name of segment file in the queue folder.
fn segment_filename<P: AsRef<Path>>(base: P, segment: u64) -> PathBuf {
    base.as_ref().join(format!("{}.q", segment))
}

/// The value of a header EOF.
const HEADER_EOF: [u8; 4] = [255, 255, 255, 255];

/// Convenience function for opening the queue for both sending and receiving.
pub fn channel<P: AsRef<Path>>(base: P) -> io::Result<(Sender, Receiver)> {
    Ok((Sender::open(base.as_ref())?, Receiver::open(base.as_ref())?))
}

/// Tries to deletes a queue at the given path. This function will fail if the
/// queue is in use either for sending or receiving.
pub fn try_clear<P: AsRef<Path>>(base: P) -> io::Result<()> {
    let mut send_lock = try_acquire_send_lock(base.as_ref())?;
    let mut recv_lock = try_acquire_recv_lock(base.as_ref())?;

    // Sets the the locks to ignore when their files magically disappear.
    send_lock.ignore();
    recv_lock.ignore();

    remove_dir_all(base.as_ref())?;

    Ok(())
}

/// Deletes a queue at the given path. This function will await the queue to
/// become available for both sending and receiving.
pub async fn clear<P: AsRef<Path>>(base: P) -> io::Result<()> {
    let mut send_lock = acquire_send_lock(base.as_ref()).await?;
    let mut recv_lock = acquire_recv_lock(base.as_ref()).await?;

    // Sets the the locks to ignore when their files magically disappear.
    send_lock.ignore();
    recv_lock.ignore();

    remove_dir_all(base.as_ref())?;

    Ok(())
}

/// Global initialization for tests
#[cfg(test)]
#[ctor::ctor]
fn init_log() {
    // Init logger:
    #[cfg(feature = "log-trace")]
    simple_logger::SimpleLogger::new()
        .with_level(log::LevelFilter::Trace)
        .init()
        .ok();

    #[cfg(feature = "log-debug")]
    simple_logger::SimpleLogger::new()
        .with_level(log::LevelFilter::Debug)
        .init()
        .ok();

    // Remove an old test:
    std::fs::remove_dir_all("data").ok();

    // Create new structure:
    std::fs::create_dir_all("data").unwrap();
}

#[cfg(test)]
mod tests {
    use super::*;

    use futures_timer::Delay;
    use rand::{Rng, SeedableRng};
    use rand_xorshift::XorShiftRng;
    use std::sync::Arc;
    use std::time::Duration;

    use crate::error::{TryRecvError, TrySendError};

    use self::sender::get_queue_size;

    fn data_lots_of_data() -> impl Iterator<Item = Vec<u8>> {
        let mut rng = XorShiftRng::from_rng(rand::thread_rng()).expect("can init");
        (0..).map(move |_| {
            (0..rng.gen::<usize>() % 128 + 1)
                .map(|_| rng.gen())
                .collect::<Vec<_>>()
        })
    }

    #[test]
    fn create_and_clear() {
        let _ = Sender::open("data/create-and-clear").unwrap();
        try_clear("data/create-and-clear").unwrap();
    }

    #[test]
    #[should_panic]
    fn create_and_clear_fails() {
        let sender = Sender::open("data/create-and-clear-fails").unwrap();
        try_clear("data/create-and-clear-fails").unwrap();
        drop(sender);
    }

    #[test]
    fn create_and_clear_async() {
        let _ = Sender::open("data/create-and-clear-async").unwrap();

        futures::executor::block_on(async { clear("data/create-and-clear-async").await.unwrap() });
    }

    #[test]
    fn test_enqueue() {
        let mut sender = Sender::open("data/enqueue").unwrap();
        for data in data_lots_of_data().take(100_000) {
            sender.try_send(&data).unwrap();
        }
    }

    /// Test enqueuing everything and then dequeueing everything, with no persistence.
    #[test]
    fn test_enqueue_then_dequeue() {
        // Enqueue:
        let dataset = data_lots_of_data().take(100_000).collect::<Vec<_>>();
        let mut sender = Sender::open("data/enqueue-then-dequeue").unwrap();
        for data in &dataset {
            sender.try_send(data).unwrap();
        }

        log::trace!("enqueued");

        // Dequeue:
        futures::executor::block_on(async {
            let mut receiver = Receiver::open("data/enqueue-then-dequeue").unwrap();
            let dataset_iter = dataset.iter();
            let mut i = 0u64;

            for should_be in dataset_iter {
                let data = receiver.recv().await.unwrap();
                assert_eq!(&*data, should_be, "at sample {}", i);
                i += 1;
                data.commit().unwrap();
            }
        });
    }

    /// Test enqueuing and dequeueing, round robin, with no persistence.
    #[test]
    fn test_enqueue_and_dequeue() {
        // Enqueue:
        let dataset = data_lots_of_data().take(100_000).collect::<Vec<_>>();
        let mut sender = Sender::open("data/enqueue-and-dequeue").unwrap();

        futures::executor::block_on(async {
            let mut receiver = Receiver::open("data/enqueue-and-dequeue").unwrap();
            let mut i = 0;

            for data in &dataset {
                sender.try_send(data).unwrap();
                let received = receiver.recv().await.unwrap();
                assert_eq!(&*received, data, "at sample {}", i);

                i += 1;
                received.commit().unwrap();
            }
        });
    }

    /// Test enqueuing and dequeueing in parallel.
    #[test]
    fn test_enqueue_dequeue_parallel() {
        // Generate data:
        let dataset = data_lots_of_data().take(100_000).collect::<Vec<_>>();
        let arc_sender = Arc::new(dataset);
        let arc_receiver = arc_sender.clone();

        // Enqueue (let's test async send!):
        let enqueue = std::thread::spawn(move || {
            futures::executor::block_on(async {
                let mut sender = Sender::open("data/enqueue-dequeue-parallel").unwrap();
                for data in &*arc_sender {
                    sender.send(data).await.unwrap();
                }
            });
        });

        // Dequeue:
        let dequeue = std::thread::spawn(move || {
            futures::executor::block_on(async {
                let mut receiver = Receiver::open("data/enqueue-dequeue-parallel").unwrap();
                let dataset_iter = arc_receiver.iter();
                let mut i = 0u64;

                for should_be in dataset_iter {
                    let data = receiver.recv().await.unwrap();
                    assert_eq!(&*data, should_be, "at sample {}", i);
                    i += 1;
                    data.commit().unwrap();
                }
            });
        });

        enqueue.join().expect("enqueue thread panicked");
        dequeue.join().expect("dequeue thread panicked");
    }

    /// Test enqueuing and dequeueing in parallel, using batches.
    #[test]
    fn test_enqueue_dequeue_parallel_with_batches() {
        // Generate data:
        let mut dataset = vec![];
        let mut batch = vec![];

        for data in data_lots_of_data().take(100_000) {
            batch.push(data);

            if batch.len() >= 256 {
                dataset.push(batch);
                batch = vec![];
            }
        }

        let arc_sender = Arc::new(dataset);
        let arc_receiver = arc_sender.clone();

        // Enqueue:
        let enqueue = std::thread::spawn(move || {
            let mut sender = Sender::open("data/enqueue-dequeue-parallel-with-batches").unwrap();
            for batch in &*arc_sender {
                sender.try_send_batch(batch).unwrap();
            }
        });

        // Dequeue:
        let dequeue = std::thread::spawn(move || {
            futures::executor::block_on(async {
                let mut receiver =
                    Receiver::open("data/enqueue-dequeue-parallel-with-batches").unwrap();
                let dataset_iter = arc_receiver.iter();
                let mut i = 0u64;

                for should_be in dataset_iter {
                    let batch = receiver.recv_batch(256).await.unwrap();
                    assert_eq!(&*batch, should_be, "at sample {}", i);
                    i += 1;
                    batch.commit().unwrap();
                }
            });
        });

        enqueue.join().expect("enqueue thread panicked");
        dequeue.join().expect("dequeue thread panicked");
    }

    #[test]
    fn test_dequeue_is_atomic() {
        let mut sender = Sender::open("data/dequeue-is-atomic").unwrap();
        let dataset = data_lots_of_data().take(100_000).collect::<Vec<_>>();

        futures::executor::block_on(async move {
            let mut receiver = Receiver::open("data/dequeue-is-atomic").unwrap();
            let dataset_iter = dataset.iter();
            let mut i = 0u64;

            for data in dataset_iter {
                sender.try_send(data).unwrap();
                // Try not to poll the future to the end.
                // TODO maybe you need something a bit more convincing than
                // `async {}`...
                let incomplete =
                    futures::future::select(Box::pin(receiver.recv()), Box::pin(async {})).await;
                drop(incomplete); // need to force this explicitly.

                //
                let received = receiver.recv().await.unwrap();
                assert_eq!(&*received, data, "at sample {}", i);
                i += 1;
                received.commit().unwrap();
            }
        });
    }

    #[test]
    fn test_rollback() {
        futures::executor::block_on(async move {
            let (mut sender, mut receiver) = channel("data/rollback").unwrap();
            sender.try_send(b"123").unwrap();
            sender.try_send(b"456").unwrap();

            assert_eq!(&*receiver.recv().await.unwrap(), b"123");
            assert_eq!(&*receiver.recv().await.unwrap(), b"123");

            receiver.recv().await.unwrap().commit().unwrap();

            assert_eq!(&*receiver.recv().await.unwrap(), b"456");
            assert_eq!(&*receiver.recv().await.unwrap(), b"456");
        });
    }

    #[test]
    fn test_recv_timeout_nothing() {
        futures::executor::block_on(async move {
            let (_, mut receiver) = channel("data/recv-timeout-nothing").unwrap();

            assert!(receiver
                .recv_timeout(Delay::new(Duration::from_secs(1)))
                .await
                .unwrap()
                .is_none(),);
        });
    }

    #[test]
    fn test_recv_timeout_immediate() {
        futures::executor::block_on(async move {
            let (mut sender, mut receiver) = channel("data/recv-timeout-immediate").unwrap();

            sender.try_send(b"123").unwrap();
            // sender.send(b"456").unwrap();

            assert_eq!(
                &*receiver
                    .recv_timeout(Delay::new(Duration::from_secs(1)))
                    .await
                    .unwrap()
                    .unwrap(),
                b"123"
            );
        });
    }

    #[test]
    fn test_recv_timeout_dealyed() {
        futures::executor::block_on(async move {
            let (mut sender, mut receiver) = channel("data/recv-timeout-delayed").unwrap();

            std::thread::spawn(move || {
                futures::executor::block_on(async move {
                    Delay::new(Duration::from_secs(1)).await;
                    sender.try_send(b"123").unwrap();
                });
            });

            assert_eq!(
                &*receiver
                    .recv_timeout(Delay::new(Duration::from_secs(2)))
                    .await
                    .unwrap()
                    .unwrap(),
                b"123"
            );
        });
    }

    #[test]
    fn test_recv_batch_timeout_nothing() {
        futures::executor::block_on(async move {
            let (_, mut receiver) = channel("data/recv-batch-timeout-nothing").unwrap();

            assert!(receiver
                .recv_batch_timeout(2, Delay::new(Duration::from_secs(1)))
                .await
                .unwrap()
                .is_empty(),);
        });
    }

    #[test]
    fn test_recv_batch_timeout_immediate() {
        futures::executor::block_on(async move {
            let (mut sender, mut receiver) = channel("data/recv-batch-timeout-immediate").unwrap();

            sender.try_send(b"123").unwrap();
            sender.try_send(b"456").unwrap();

            assert_eq!(
                &*receiver
                    .recv_batch_timeout(2, Delay::new(Duration::from_secs(1)))
                    .await
                    .unwrap(),
                &[b"123", b"456"],
            );
        });
    }

    #[test]
    fn test_recv_batch_timeout_dealyed_1() {
        futures::executor::block_on(async move {
            let (mut sender, mut receiver) = channel("data/recv-batch-timeout-delayed-1").unwrap();

            std::thread::spawn(move || {
                futures::executor::block_on(async move {
                    for i in 0..5usize {
                        Delay::new(Duration::from_secs_f64(0.5)).await;
                        sender.try_send(i.to_string().as_bytes()).unwrap();
                    }
                });
            });

            assert_eq!(
                &*receiver
                    .recv_batch_timeout(3, Delay::new(Duration::from_secs(2)))
                    .await
                    .unwrap(),
                &[b"0", b"1", b"2"]
            );
        });
    }

    #[test]
    fn test_recv_batch_timeout_dealyed_2() {
        futures::executor::block_on(async move {
            let (mut sender, mut receiver) = channel("data/recv-batch-timeout-delayed-2").unwrap();

            std::thread::spawn(move || {
                futures::executor::block_on(async move {
                    for i in 0..5usize {
                        Delay::new(Duration::from_secs_f64(0.6)).await;
                        sender.try_send(i.to_string().as_bytes()).unwrap();
                    }
                });
            });

            assert_eq!(
                &*receiver
                    .recv_batch_timeout(5, Delay::new(Duration::from_secs(2)))
                    .await
                    .unwrap(),
                &[b"0", b"1", b"2"]
            );
        });
    }

    #[test]
    fn test_max_queue_size() {
        let mut sender = SenderBuilder::new()
            .max_queue_size(Some(2048))
            .segment_size(512)
            .open("data/max-queue-size")
            .unwrap();
        let mut data = data_lots_of_data();

        loop {
            let item = data.next().unwrap();
            match sender.try_send(&item) {
                Ok(_) => {}
                Err(TrySendError::Io(err)) => Err(err).unwrap(),
                Err(TrySendError::QueueFull { .. }) => break,
            }
        }

        let size = get_queue_size("data/max-queue-size").unwrap().in_bytes;
        assert!(
            size >= 2048,
            "size was {}; should be at least {}",
            size,
            2048
        );
    }

    #[test]
    fn test_max_queue_size_with_drain() {
        let mut sender = SenderBuilder::new()
            .max_queue_size(Some(2048))
            .segment_size(512)
            .open("data/max-queue-size-with-drain")
            .unwrap();
        let mut receiver = Receiver::open("data/max-queue-size-with-drain").unwrap();
        let mut data = data_lots_of_data();

        loop {
            let item = data.next().unwrap();
            match sender.try_send(&item) {
                Ok(_) => {}
                Err(TrySendError::Io(err)) => Err(err).unwrap(),
                Err(TrySendError::QueueFull { .. }) => break,
            }
        }

        let size = get_queue_size("data/max-queue-size-with-drain")
            .unwrap()
            .in_bytes;
        assert!(
            size >= 2048,
            "size was {}; should be at least {}",
            size,
            2048
        );

        // Drain queue:
        loop {
            match receiver.try_recv() {
                Ok(thing) => thing.commit().unwrap(),
                Err(TryRecvError::QueueEmpty) => break,
                Err(TryRecvError::Io(err)) => Err(err).unwrap(),
            }
        }

        for _ in 0..8 {
            sender.try_send(data.next().unwrap()).unwrap();
        }
    }

    /// Test enqueuing and dequeueing in parallel.
    #[test]
    fn test_enqueue_dequeue_parallel_with_max_queue_size() {
        fn test(queue_size: u64) {
            // Generate data:
            let dataset = data_lots_of_data().take(100_000).collect::<Vec<_>>();
            let arc_sender = Arc::new(dataset);
            let arc_receiver = arc_sender.clone();

            // Enqueue (let's test async send!):
            let enqueue = std::thread::spawn(move || {
                futures::executor::block_on(async {
                    let mut sender = SenderBuilder::new()
                        .max_queue_size(Some(queue_size))
                        .open("data/enqueue-dequeue-parallel-with-max-queue-size")
                        .unwrap();
                    for data in &*arc_sender {
                        sender.send(data).await.unwrap();
                    }
                });
            });

            // Dequeue:
            let dequeue = std::thread::spawn(move || {
                futures::executor::block_on(async {
                    let mut receiver =
                        Receiver::open("data/enqueue-dequeue-parallel-with-max-queue-size")
                            .unwrap();
                    let dataset_iter = arc_receiver.iter();
                    let mut i = 0u64;

                    for should_be in dataset_iter {
                        let data = receiver.recv().await.unwrap();
                        assert_eq!(&*data, should_be, "at sample {}", i);
                        i += 1;
                        data.commit().unwrap();
                    }
                });
            });

            enqueue.join().expect("enqueue thread panicked");
            dequeue.join().expect("dequeue thread panicked");

            try_clear("data/enqueue-dequeue-parallel-with-max-queue-size").unwrap();
        }

        test(2 * 1024 * 1024); // smaller than segment
        test(4 * 1024 * 1024); // equal to segment
        test(8 * 1024 * 1024); // bigger than segment
    }

    #[test]
    #[should_panic]
    fn test_small_queue_size() {
        SenderBuilder::new().max_queue_size(Some(0));
    }

    #[test]
    #[should_panic]
    fn test_small_segment_size() {
        SenderBuilder::new().segment_size(0);
    }

    // test small segment size + big batch transaction: commit and rollback.
    #[test]
    fn test_trans_segment_transactions() {
        let data = data_lots_of_data().take(100).collect::<Vec<_>>();

        // Populate a queue:
        let mut sender = SenderBuilder::new()
            .segment_size(512)
            .open("data/trans-segment-transactions")
            .unwrap();

        sender.try_send_batch(&data).unwrap();

        futures::executor::block_on(async move {
            let mut receiver = Receiver::open("data/trans-segment-transactions").unwrap();

            // Do some rollbacks:
            for _ in 0..7 {
                let batch = receiver.recv_batch(50).await.unwrap();

                for (batch_item, item) in batch.iter().zip(&data) {
                    assert_eq!(batch_item, item);
                }

                batch.rollback().unwrap();
            }

            // Now commit:
            let batch = receiver.recv_batch(50).await.unwrap();

            for (batch_item, item) in batch.iter().zip(&data) {
                assert_eq!(batch_item, item);
            }

            batch.commit().unwrap();

            // And now do some more rollbacks:
            for _ in 0..7 {
                let batch = receiver.recv_batch(50).await.unwrap();

                for (batch_item, item) in batch.iter().zip(&data[50..]) {
                    assert_eq!(batch_item, item);
                }

                batch.rollback().unwrap();
            }
        });
    }

    // test simple try_recv uses.
    #[test]
    fn test_try_recv() {
        let data = data_lots_of_data().take(100).collect::<Vec<_>>();

        // Populate a queue:
        let mut sender = SenderBuilder::new()
            .segment_size(512)
            .open("data/try-recv")
            .unwrap();

        sender.try_send_batch(&data[..25]).unwrap();

        let mut receiver = Receiver::open("data/try-recv").unwrap();

        let mut count = 0;
        loop {
            match receiver.try_recv() {
                Ok(item) => {
                    assert_eq!(&*item, &data[count]);
                    item.commit().unwrap();
                    count += 1;
                }
                Err(TryRecvError::Io(err)) => Err(err).unwrap(),
                Err(TryRecvError::QueueEmpty) => break,
            }
        }

        assert_eq!(count, 25);
    }

    #[test]
    fn test_receive_with_timeout_and_end_transaction() {
        // let data = data_lots_of_data().take(100).collect::<Vec<_>>();

        // let (mut sender, mut receiver) = channel("data/receive_with_timeout_and_end_transaction").unwrap();

        // futures::executor::block_on(async move {
        //     // Put 7 items:
        //     sender.try_send("these").unwrap();
        //     sender.try_send("are").unwrap();
        //     sender.try_send("seven").unwrap();
        //     sender.try_send("items").unwrap();
        //     sender.try_send("in").unwrap();
        //     sender.try_send("the").unwrap();
        //     sender.try_send("queue").unwrap();

        //     // Ask for 10:
        //     let guard = receiver.recv_batch_timeout(10, Delay::new(Duration::from_millis(10))).await.unwrap();
        //     assert!(guard.is_none());
        // });
    }
}<|MERGE_RESOLUTION|>--- conflicted
+++ resolved
@@ -4,13 +4,9 @@
 mod receiver;
 mod sender;
 
-<<<<<<< HEAD
+pub use receiver::{Receiver, ReceiverBuilder, RecvGuard};
+pub use sender::{Sender, SenderBuilder};
 pub use iter::{QueueIter, QueueStream};
-pub use receiver::{Receiver, RecvGuard};
-=======
-pub use receiver::{Receiver, ReceiverBuilder, RecvGuard};
->>>>>>> 99630be4
-pub use sender::{Sender, SenderBuilder};
 
 #[cfg(feature = "recovery")]
 pub(crate) use receiver::recv_lock_filename;
